--- conflicted
+++ resolved
@@ -52,14 +52,6 @@
         .build()
         .unwrap();
 
-<<<<<<< HEAD
-    let mut status_output: VecDeque<String> = out.lines().map(|line| {
-        println!("{line}");
-        line.split_whitespace().skip(1).next().expect("Device name not found").to_string()
-    }).collect();
-
-    status_output.pop_front();
-=======
     let mut status_output: VecDeque<String> = out.lines()
     // Filter out the lines that don't match the ipv4 pattern.
     .filter(
@@ -74,7 +66,6 @@
     // Pop this system's device name out of the VecDeque
     status_output.pop_front();
     // Add Select as the first element
->>>>>>> 31e14f1d
     status_output.push_front("Select".to_string());
 
     // Return as a
