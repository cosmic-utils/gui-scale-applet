--- conflicted
+++ resolved
@@ -5,7 +5,6 @@
 const EXIT_NODE: &str = "exit-node";
 
 #[must_use]
-<<<<<<< HEAD
 #[derive(Debug, Clone)]
 pub struct Config {
     pub cosmic_config: Option<cosmic_config::Config>,
@@ -18,13 +17,6 @@
             "exit-node" => serde::Serialize::cd
         }
     }
-=======
-#[derive(Debug, Clone, CosmicConfigEntry)]
-pub struct Config<'a> {
-    pub name: &'a str,
-    pub vers: u64,
-    pub exit_node: String,
->>>>>>> e9a765cf
 }
 
 impl Default for Config {
